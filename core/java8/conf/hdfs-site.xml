--- conflicted
+++ resolved
@@ -23,13 +23,8 @@
 	</property>
    <property>
       <name>serverless.zookeepers.hosts</name>
-<<<<<<< HEAD
       <value>10.150.0.17:2181</value>
-      <!-- <value>10.150.0.17:2181,10.150.15.214:2181,10.241.64.15:2181</value> -->
-=======
       <!--<value>10.150.0.17:2181,10.150.15.214:2181,10.241.64.15:2181</value>-->
-      <value>10.150.0.17:2181</value>
->>>>>>> 2c834420
    </property>
    <property>
       <name>serverless.task.purgeinterval</name> <!-- How often to attempt to purge things from the cache. -->
@@ -126,11 +121,11 @@
       <value>50</value> <!-- Default value is 50. -->
    </property>
    <property>
-<<<<<<< HEAD
       <name>serverless.spoof.ndb</name>
-=======
+      <value>false</value>
+   </property>
+   <property>
       <name>dfs.namenode.xattrs.enabled</name>
->>>>>>> 2c834420
       <value>false</value>
    </property>
    <!--
