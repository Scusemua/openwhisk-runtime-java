--- conflicted
+++ resolved
@@ -51,11 +51,7 @@
    LIBNDBPATH=/native/ \
    LD_LIBRARY_PATH=$LD_LIBRARY_PATH:$LIBNDBPATH:/native/ \
    HADOOP_CONF_DIR="/conf/" \
-<<<<<<< HEAD
    __ACTION_MEMORY=10500
-=======
-   __ACTION_MEMORY=15000
->>>>>>> 22d01010
 
 ADD proxy /javaAction
 
@@ -102,15 +98,9 @@
              "-Dlog4j.configuration=file:/conf/log4j.properties",           \
 	         "-XX:+UseConcMarkSweepGC",					                    \
              # Max heap size, set the same as min heap size.
-<<<<<<< HEAD
              "-Xmx10500m",                                                   \
              # Min heap size, set the same as max heap size.
              "-Xms10500m",                                                   \
-=======
-             "-Xmx12250m",                                                   \
-             # Min heap size, set the same as max heap size.
-             "-Xms12250m",                                                   \
->>>>>>> 22d01010
              # Throw error if we spend too much time GC-ing.
              # Useful to detect this type of issue.
              # "-XX:-UseGCOverheadLimit",                                     \
